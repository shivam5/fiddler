--- conflicted
+++ resolved
@@ -80,7 +80,7 @@
 
     ##### Change this to 5 if you have only 12 GB of GPU VRAM #####
     # offload_per_layer = 4
-    offload_per_layer = 5
+    offload_per_layer = 7
     ###############################################################
 
     num_experts = config.num_local_experts
@@ -120,6 +120,7 @@
         offload_config=offload_config,
         state_path=state_path,
     )
+    model = model.bfloat16()
     return model
 
 
@@ -155,24 +156,17 @@
     model_name = "mistralai/Mixtral-8x7B-Instruct-v0.1"
     tokenizer = AutoTokenizer.from_pretrained(model_name)
     tokenizer.pad_token = tokenizer.eos_token
+    tokenizer.padding_side = "left"
     
     # input_lengths = [16, 32, 64, 128]
     # output_lengths = [16, 32, 64, 128, 256, 512]
     # input_lengths = [64, 128, 256, 512]
-<<<<<<< HEAD
-    # output_lengths = [64, 128, 256, 512] if not prefill else [1]
-    input_lengths = [512]
-    output_lengths = [64, 128, 256, 512] if not prefill else [1]
-    # batch_sizes = [1, 2, 4, 8, 16]
-    batch_sizes = [1, 2, 4]
-=======
-    # input_lengths = [256, 512, 1024, 2048, 4096]
-    input_lengths = [32, 64, 128, 256, 512]
+    input_lengths = [256, 512, 1024, 2048, 4096, 8192]
+    # input_lengths = [32, 64, 128, 256, 512]
     # input_lengths = [8192]
     output_lengths = [64, 128, 256, 512] if not prefill else [1]
     # batch_sizes = [1, 2, 4, 8, 16]
     batch_sizes = [1]
->>>>>>> 6f1356e8
     for input_token in input_lengths:
         for output_token in output_lengths:
             for batch_size in batch_sizes:
@@ -199,6 +193,7 @@
                     input_ids = tokenizer(
                         batch, return_tensors='pt', max_length=input_token, truncation=True)["input_ids"]
                     # input_ids = input_ids[:, :input_token].to(device)
+                    logging.info("input_ids: {input_ids}")
                     input_ids = input_ids.to(device)
                     start_time = time.time()
                     result = model.generate(
